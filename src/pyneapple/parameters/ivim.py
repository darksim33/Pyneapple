--- conflicted
+++ resolved
@@ -27,13 +27,8 @@
     Multi-exponential Parameter class used for the IVIM model.
 
     Attributes:
-<<<<<<< HEAD
         boundaries (IVIMBoundaries): Boundaries for IVIM model.
         fit_t1 (bool): Flag for T1 mapping.
-=======
-        boundaries (IVIMBoundaryDict): Boundaries for IVIM model.
-        mixing_time (bool): Flag for T1 mapping.
->>>>>>> fc68fe1a
 
     Methods:
         set_boundaries(): Sets lower and upper fitting boundaries and starting values
@@ -348,7 +343,6 @@
                 error_msg = "T1 mapping is set but not enabled in the parameters."
                 logger.error(error_msg)
                 raise ValueError(error_msg)
-<<<<<<< HEAD
             if self.fit_model.fit_t1:
                 self.params_1.fit_model.fit_t1 = True
                 if not self.fit_model.repetition_time:
@@ -371,16 +365,6 @@
                 else:
                     self.params_1.fit_model.mixing_time = self.fit_model.mixing_time
             _dict["T"] = self.boundaries.dict.get("T", {})
-=======
-            elif not self.fit_model.mixing_time:
-                error_msg = "Mixing time is set but not passed in the parameters."
-                logger.error(error_msg)
-                raise ValueError(error_msg)
-            self.params_1.fit_model.fit_t1 = True
-            self.params_1.fit_model.mixing_time = self.fit_model.mixing_time
-            # self.fit_t1 = False
-            _dict["T"] = self.boundaries.get("T", {})
->>>>>>> fc68fe1a
             if not _dict["T"]:
                 error_msg = "T1 has no defined boundaries."
                 logger.error(error_msg)
