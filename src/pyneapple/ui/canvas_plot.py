from PyQt6 import QtWidgets
import numpy as np

import matplotlib.pyplot as plt
from matplotlib.figure import Figure
from matplotlib.axes import Axes
from matplotlib.backends.backend_qtagg import FigureCanvasQTAgg as FigureCanvas

from .appdata import AppData


class CustomCanvas:
    def __init__(self):
        """Custom Canvas to manage figure and axis of a matplotlib object."""
        self.figure = Figure()
        self.canvas = FigureCanvas(self.figure)
        self.axis: Axes = self.figure.add_subplot(111)
        self.x_data = np.array([])

    def deploy_event(self, handle_name, event):
        """Connect Events to Canvas"""
        self.canvas.mpl_connect(handle_name, event)


class PlotLayout(QtWidgets.QVBoxLayout):
    spectrum: CustomCanvas
    decay: CustomCanvas

    def __init__(self, data: AppData):
        """Layout holding multiple CustomCanvas for signal plotting."""
        super().__init__()
        self.data = data
        self.color = plt.rcParams["axes.prop_cycle"].by_key()["color"][0]
        self.setup_ui()

    def setup_ui(self):
        # Setup decay Canvas
        """
        Setup Plot Layout.

        The setup_ui function is called by the __init__ function of the class.
        It creates a CustomCanvas object for each plot and adds it to the layout.
        The CustomCanvas objects are defined in custom_canvas.py.

        Parameters
        ----------
            self
                Refer to the object itself
        """
        self.decay = CustomCanvas()
        self.decay.canvas.setMinimumWidth(250)
        self.decay.canvas.setMinimumHeight(250)
        self.decay.axis.set_xlabel("b-Values")
        self.addWidget(self.decay.canvas)

        # Setup spectrum Canvas
        self.spectrum = CustomCanvas()
        self.decay.canvas.setMinimumWidth(250)
        self.decay.canvas.setMinimumHeight(250)
        self.spectrum.axis.set_xscale("log")
        self.spectrum.axis.set_xlabel("D (mm²/s)")
        self.addWidget(self.spectrum.canvas)

    def plot_pixel_decay(self, pos: list, disp_type: str = "voxel"):
        """
        The plot_pixel_decay function plots the decay of a pixel in the image.

        Parameters
        ----------
            self
                Make the function a method of the class
            pos: list
                Specify the position of the pixel in the image
            disp_type: str
                Select Voxel or Segmentation Decay
        """
        # Prepare Data

<<<<<<< HEAD
        x_data = np.squeeze(self.data.fit_data.params.b_values)
=======
        # load x data in advance of y data
        x_data = self.decay.x_data if self.decay.x_data is not None else np.array([])

>>>>>>> c9517fc9
        if disp_type == "voxel":
            if np.any(self.data.nii_dyn.array):
                # if fitting was performed the data might have been scaled
                y_data = self.data.fit_data.img.array[
                         pos[0], pos[1], self.data.plt["n_slice"].value, :
                         ]
            else:
                y_data = self.data.nii_img.array[
                         pos[0], pos[1], self.data.plt["n_slice"].value, :
                         ]
        elif disp_type == "segmentation":
            # Check if fit was performed
            if np.any(self.data.nii_dyn.array):
                seg_index = self.data.fit_data.seg.seg_indices.get(
                    (pos[0], pos[1], self.data.plt["n_slice"].value), None
                )
                # Check if the pixel is segmented
                if seg_index is not None:
                    y_data = self.data.fit_data.seg.get_mean_signal(
                        self.data.fit_data.img.array, seg_index
                    )
                else:
                    y_data = None
            else:
                y_data = self.data.nii_img.array[
                         pos[0], pos[1], self.data.plt["n_slice"].value, :
                         ]
        else:
            y_data = np.zeros(x_data.shape)
        if not x_data.size > 1:
            x_data = np.linspace(0, 1, y_data.shape[0])
        self.decay.axis.clear()
        if y_data is not None:
            self.decay.axis.plot(x_data, y_data, ".", color=self.color)
        self.decay.axis.set_xlabel("b-Values")
        self.decay.canvas.draw()

    def plot_pixel_fit(self, pos: list):
        """
        The plot_pixel_fit function plots the fit of a single pixel.

        Parameters
        ----------
            self
                Access the attributes and methods of the class
            pos: list
                Get the position of the pixel that is clicked on
        Returns
        -------
            The fitted curve of a pixel

        """
        pixel_result = self.data.fit_data.results.curve.get(
            (pos[0], pos[1], self.data.plt["n_slice"].value), None
        )
        if pixel_result is not None:
            # Prepare Data
            y_data = np.squeeze(pixel_result)
            x_data = np.squeeze(self.data.fit_data.params.b_values)
            self.decay.axis.plot(x_data, y_data, color=self.color, alpha=1)
            self.decay.canvas.draw()

    def plot_pixel_spectrum(self, pos: list):
        """
        The plot_pixel_spectrum function plots the diffusion spectrum of a single pixel.

        Parameters
        ----------
            self
                Make the function a method of the class
            pos: list
                Specify the position of the pixel in x,y,z coordinates
        Returns
        -------
            A plot of the spectrum for a given pixel

        """
        # Prepare Data - load from fit results spectrum
        y_data = self.data.fit_data.results.spectrum[
            pos[0], pos[1], self.data.plt["n_slice"].value
        ]

        n_bins = np.shape(y_data)
        x_data = np.geomspace(0.0001, 0.2, num=n_bins[0])
        self.spectrum.axis.clear()
        self.spectrum.axis.plot(x_data, y_data, color=self.color)
        self.spectrum.axis.set_xscale("log")
        self.spectrum.axis.set_xlabel("D (mm²/s)")
        self.spectrum.canvas.draw()

    def clear(self):
        self.decay.axis.clear()
        self.decay.canvas.draw()
        self.spectrum.axis.clear()
        self.spectrum.canvas.draw()<|MERGE_RESOLUTION|>--- conflicted
+++ resolved
@@ -76,23 +76,19 @@
         """
         # Prepare Data
 
-<<<<<<< HEAD
-        x_data = np.squeeze(self.data.fit_data.params.b_values)
-=======
         # load x data in advance of y data
         x_data = self.decay.x_data if self.decay.x_data is not None else np.array([])
 
->>>>>>> c9517fc9
         if disp_type == "voxel":
             if np.any(self.data.nii_dyn.array):
                 # if fitting was performed the data might have been scaled
                 y_data = self.data.fit_data.img.array[
-                         pos[0], pos[1], self.data.plt["n_slice"].value, :
-                         ]
+                    pos[0], pos[1], self.data.plt["n_slice"].value, :
+                ]
             else:
                 y_data = self.data.nii_img.array[
-                         pos[0], pos[1], self.data.plt["n_slice"].value, :
-                         ]
+                    pos[0], pos[1], self.data.plt["n_slice"].value, :
+                ]
         elif disp_type == "segmentation":
             # Check if fit was performed
             if np.any(self.data.nii_dyn.array):
@@ -108,8 +104,8 @@
                     y_data = None
             else:
                 y_data = self.data.nii_img.array[
-                         pos[0], pos[1], self.data.plt["n_slice"].value, :
-                         ]
+                    pos[0], pos[1], self.data.plt["n_slice"].value, :
+                ]
         else:
             y_data = np.zeros(x_data.shape)
         if not x_data.size > 1:
@@ -135,13 +131,13 @@
             The fitted curve of a pixel
 
         """
-        pixel_result = self.data.fit_data.results.curve.get(
+        pixel_result = self.data.fit_data.fit_results.curve.get(
             (pos[0], pos[1], self.data.plt["n_slice"].value), None
         )
         if pixel_result is not None:
             # Prepare Data
             y_data = np.squeeze(pixel_result)
-            x_data = np.squeeze(self.data.fit_data.params.b_values)
+            x_data = np.squeeze(self.data.fit_data.fit_params.b_values)
             self.decay.axis.plot(x_data, y_data, color=self.color, alpha=1)
             self.decay.canvas.draw()
 
@@ -161,7 +157,7 @@
 
         """
         # Prepare Data - load from fit results spectrum
-        y_data = self.data.fit_data.results.spectrum[
+        y_data = self.data.fit_data.fit_results.spectrum[
             pos[0], pos[1], self.data.plt["n_slice"].value
         ]
 
