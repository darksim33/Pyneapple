from __future__ import annotations

from pathlib import Path
import numpy as np
from scipy import signal
from matplotlib import pyplot as plt

from ..utils.logger import logger
from radimgarray import RadImgArray
from radimgarray.tools import array_to_rgba
from .results import BaseResults
from .. import IVIMParams, IVIMSegmentedParams


class IVIMResults(BaseResults):
    """Class for storing and exporting IVIM fitting results.

    Attributes:
        params (IVIMParams): Parameters for the IVIM fitting.
    """

    def __init__(self, params: IVIMParams):
        super().__init__(params)
        self.params = params

    def eval_results(self, results: list[tuple[tuple, np.ndarray]], **kwargs):
        """Evaluate fitting results.

        Args:
            results (list(tuple(tuple, np.ndarray))): List of fitting results.
        """
        for element in results:
            self.raw[element[0]] = element[1]
            # self.S0[element[0]] = self._get_s0(element[1])
            # self.f[element[0]] = self._get_fractions(element[1]) / self.S0[element[0]]
            self.S0[element[0]], self.f[element[0]] = self._get_contributions(
                element[1]
            )

            self.D[element[0]] = self._get_diffusion_values(element[1])
            self.t1[element[0]] = self._get_t_one(element[1])

            self.curve[element[0]] = self.params.fit_model.model(
                self.params.b_values,
                *self.raw[element[0]],
            )

    def _get_contributions(self, results: np.ndarray) -> tuple[np.ndarray, np.ndarray]:
        """Extract S0 and f from results.
        Since they are closely related they are extracted in one step for better
        readability. There are currently 3 cases, depending on the fitting model:
            1. not fit_S0 and not fit_reduced
                Fractions are absolute values and S0 is the sum of all fractions.
            2. fit_S0
                Fractions are relative to S0 and S0 is a free parameter.
            3. fit_reduced
                Fractions are relative to S0 and S0 is fixed to 1 (signal ist normalized).

        Args:
            results (np.ndarray): Fitting results.

        Return:
            tuple[np.ndarray, np.ndarray]: S0 and fractions.
        """

        fit_args = self.params.fit_model.args
        f_positions = [i for i, arg in enumerate(fit_args) if arg.startswith("f")]
        fractions = results[f_positions]

<<<<<<< HEAD
        if self.params.fit_model.fit_reduced or (
            hasattr(self.params.fit_model, "fit_S0") and self.params.fit_model.fit_S0
        ):
=======
        if self.params.fit_model.fit_reduced or self.params.fit_model.fit_S0:
>>>>>>> 285dd0b0
            s0 = np.array(1)
            fractions = np.array(fractions.tolist().append(1 - np.sum(fractions)))
            if (
                hasattr(self.params.fit_model, "fit_S0")
                and self.params.fit_model.fit_S0
            ):
                pos = fit_args.index("S0")
                s0 = results[pos]
        else:
            s0 = np.sum(fractions)
            fractions = fractions / s0
        return (s0, fractions)

    def _get_s0(self, results: np.ndarray) -> np.ndarray:
        """Extract S0 values from the results list."""
        if self.params.fit_model.fit_reduced:
            s0 = np.array(1)
        elif hasattr(self.params.fit_model, "fit_S0") and self.params.fit_model.fit_S0:
            fit_args = self.params.fit_model.args
            pos = fit_args.index("S0")
            s0 = results[pos]
        else:
            fractions = self._get_fractions(results)
            s0 = np.sum(fractions)

        # Take fit error into account
        if s0 == 0:
            s0 = 1
        return s0

    def _get_fractions(self, results: np.ndarray, **kwargs) -> np.ndarray:
        """Returns the fractions of the diffusion components.

        Args:
            results (np.ndarray): Results of the fitting process.
        Returns:
            fractions (np.ndarray): Fractions of the diffusion components.
        """

        fit_args = self.params.fit_model.args
        f_positions = [i for i, arg in enumerate(fit_args) if arg.startswith("f")]

        if not f_positions and not "MONO" in self.params.model:
            error_msg = "No fractions found in the fitting results!"
            logger.error(error_msg)
            raise ValueError(error_msg)

        fractions = results[f_positions].tolist()

        if self.params.fit_model.fit_reduced:
            fractions.append(1 - np.sum(fractions))
        return np.array(fractions)

    def _get_diffusion_values(self, results: np.ndarray, **kwargs) -> np.ndarray:
        """Extract diffusion values from the results list and add missing.

        Args:
            results (np.ndarray): containing the fitting results
        Returns:
            d_new (np.ndarray): containing all diffusion values
        """

        fit_args = self.params.fit_model.args
        d_positions = [i for i, arg in enumerate(fit_args) if arg.startswith("D")]
        return results[d_positions].copy()

    def _get_t_one(self, results: np.ndarray, **kwargs) -> np.ndarray:
        """Extract T1 values from the results list."""
        if self.params.fit_model.fit_t1:
            t1_position = self.params.fit_model.args.index("T1")
            return results[t1_position].copy()
        else:
            return np.array([])

    @staticmethod
    def _get_bins(number_points: int, limits: tuple[float, float]) -> np.ndarray:
        """Returns range of Diffusion values for NNLS fitting or plotting of Diffusion
        spectra."""
        return np.array(
            np.logspace(
                np.log10(limits[0]),
                np.log10(limits[1]),
                number_points,
            )
        )

    def get_spectrum(
        self,
        number_points: int,
        diffusion_range: tuple[float, float],
    ):
        """Calculate the diffusion spectrum for IVIM.

        The diffusion values have to be moved to take diffusion_range and number of
        points into account. The calculated spectrum is store inside the object.

        Args:
            number_points (int): Number of points in the diffusion spectrum.
            diffusion_range (tuple): Range of the diffusion
        """
        bins = self._get_bins(number_points, diffusion_range)
        for pixel in self.D:
            spectrum = np.zeros(number_points)
            for d_value, fraction in zip(self.D[pixel], self.f[pixel]):
                # Diffusion values are moved on range to calculate the spectrum
                index = np.unravel_index(
                    np.argmin(abs(bins - d_value), axis=None),
                    bins.shape,
                )[0].astype(int)

                spectrum += fraction * signal.unit_impulse(number_points, index)
            self.spectrum[pixel] = spectrum

    def _save_separate_nii(
        self, file_path: Path, img: RadImgArray, dtype: object | None = int, **kwargs
    ):
        """Save all fitted parameters to separate NIfTi files.

        Args:
            file_path (Path): Path to the file where the results should be saved.
            img (RadImgArray): Image the fitting was performed on.
            dtype (object, optional): Data type of the saved data. Defaults to int.
            **kwargs: Additional options for saving the data.
                parameter_names (list): List of parameter names to save.
        """

        images = list()
        parameter_names = list()
        d_array = self.D.as_RadImgArray(img)
        f_array = self.f.as_RadImgArray(img)
        for idx in range(self.params.fit_model.n_components):
            images.append(d_array[:, :, :, idx])
            parameter_names.append(f"_d_{idx}")
            images.append(f_array[:, :, :, idx])
            parameter_names.append(f"_f_{idx}")
        if not self.params.fit_model.fit_reduced:
            images.append(self.S0.as_RadImgArray(img))
            parameter_names.append("_s_0")
        if self.params.fit_model.mixing_time:
            images.append(self.t1.as_RadImgArray(img))
            parameter_names.append("_t_1")

        parameter_names = kwargs.get("parameter_names", parameter_names)

        for img, name in zip(images, parameter_names):
            img.save(
                file_path.parent / (file_path.stem + name + ".nii.gz"),
                "nii",
                dtype=dtype,
            )

    def _get_row_data(self, row: list, rows: list, key) -> list:
        rows = super()._get_row_data(row, rows, key)
        if self.params.mixing_time:
            rows.append(row + ["T1", self.t1[key]])
        return rows

    def save_heatmap(
        self, file_path: Path, img: RadImgArray, slice_numbers: int | list, **kwargs
    ):
        """Save heatmaps of the diffusion and fraction values.

        Args:
            file_path (Path): Path to save the heatmaps to.
            img (RadImgArray): Image the fitting was performed on.
            slice_numbers (int, list): Slice numbers to save the heatmaps of.
            **kwargs: Additional options for saving the heatmaps.
                alpha (float): Alpha value for the heatmaps.
        """
        if isinstance(slice_numbers, int):
            slice_numbers = [slice_numbers]

        maps = list()
        file_names = list()
        for n_slice in slice_numbers:
            d_map = array_to_rgba(
                self.D.as_RadImgArray(img), alpha=kwargs.get("alpha", 1)
            )
            for idx in range(self.params.fit_model.n_components):
                maps.append(d_map[:, :, :, n_slice, idx])
                file_names.append(
                    file_path.parent / (file_path.stem + f"_{n_slice}_d_{idx}.png")
                )

            f_map = array_to_rgba(
                self.f.as_RadImgArray(img), alpha=kwargs.get("alpha", 1)
            )
            for idx in range(self.params.fit_model.n_components):
                maps.append(f_map[:, :, :, n_slice, idx])
                file_names.append(
                    file_path.parent / (file_path.stem + f"_{n_slice}_f_{idx}.png")
                )
            if not self.params.fit_model.fit_reduced:
                maps.append(
                    array_to_rgba(
                        self.S0.as_RadImgArray(img), alpha=kwargs.get("alpha", 1)
                    )[:, :, :, n_slice]
                )
                file_names.append(
                    file_path.parent / (file_path.stem + f"_{n_slice}_s_0.png")
                )

            if self.params.fit_model.fit_t1:
                t_1_map = array_to_rgba(
                    self.t1.as_RadImgArray(img), alpha=kwargs.get("alpha", 1)
                )[:, :, :, n_slice]
                maps.append(t_1_map)
                file_names.append(
                    file_path.parent / (file_path.stem + f"_{n_slice}_t_1.png")
                )

        for img, name in zip(maps, file_names):
            fig, axs = plt.subplots(1, 1)
            fig.suptitle(f"IVIM {self.params.fit_model.n_components}")
            im = axs.imshow(np.rot90(np.squeeze(img)))
            fig.colorbar(im, ax=axs)
            axs.set_axis_off()
            fig.savefig(name)


class IVIMSegmentedResults(IVIMResults):
    """Class for storing and exporting segmented IVIM fitting results."""

    def __init__(self, params: IVIMSegmentedParams):
        super().__init__(params)
        self.params = params

    def eval_results(self, results: list[tuple[tuple, np.ndarray]], **kwargs):
        """Evaluate fitting results from pixel or segmented fitting.

        Args:
            results (list(tuple(tuple, np.ndarray))): List of fitting results.
            **kwargs: additional necessary options
                fixed_component: list(dict, dict)
                    Dictionary holding results from first fitting step. NOT OPTIONAL

        Returns:
            fitted_results (dict): The results of the fitting process combined in a
                dictionary. Each entry holds a dictionary containing the different
                results.
        """
        try:
            fixed_component = kwargs.get("fixed_component")
        except KeyError:
            error_msg = "No fixed component provided for segmented fitting!"
            logger.error(error_msg)
            raise ValueError(error_msg)
        if fixed_component is None:
            error_msg = "No fixed component provided for segmented fitting!"
            logger.error(error_msg)
            raise ValueError(error_msg)

        for element in results:
            self.S0[element[0]], self.f[element[0]] = self._get_contributions(
                element[1]
            )
            self.D[element[0]] = self._get_diffusion_values(
                element[1], fixed_component=fixed_component[0][element[0]]
            )
            self.t1[element[0]] = self._get_t_one(
                element[1],
                fixed_component=(
                    0 if len(fixed_component) == 1 else fixed_component[1][element[0]]
                ),
            )

            self.curve[element[0]] = self.params.fit_model.model(
                self.params.b_values,
                *self.D[element[0]],
                *self.f[element[0]],
                self.t1[element[0]],
            )

    def _get_s0(self, results: np.ndarray) -> np.ndarray:
        """Extract S0 values from the results list."""
        return super()._get_s0(results)

    def _get_fractions(self, results: np.ndarray, **kwargs) -> np.ndarray:
        """Returns the fractions of the diffusion components for segmented fitting results.

        Args:
            results (np.ndarray): Results of the fitting process.
        Returns:
            f_new (np.ndarray): Fractions of the diffusion components.
        """
        return super()._get_fractions(results, **kwargs)

    def _get_diffusion_values(self, results: np.ndarray, **kwargs) -> np.ndarray:
        """Returns the diffusion values from the results and adds the fixed component to the results.

        Args:
            results (np.ndarray): containing the fitting results
            **kwargs:
                fixed_component (list | np.ndarray): containing the fixed component
                    results

        Returns:
            d_new (np.ndarray): containing the diffusion values
        """

        fit_args = self.params.fit_model.args
        d_positions = [i for i, arg in enumerate(fit_args) if arg.startswith("D")]
        if self.params.fixed_component:
            d_positions = d_positions[
                :-1
            ]  # Remove the last position for fixed component

        d_values = results[d_positions].copy().tolist()
        fixed_component = kwargs.get("fixed_component", 0)
        d_values.append(fixed_component)
        return np.array(d_values)

    def _get_t_one(self, results: np.ndarray, **kwargs) -> np.ndarray:
        """Extract T1 values from the results list.

        Args:
            results (np.ndarray): containing the fitting results
            **kwargs:
                fixed_component (np.ndarray): containing the fixed T1 value on the second array position.
        Returns:
             (np.ndarray): containing the T1 value
        """
        if not self.params.fit_model.fit_t1:
            return np.array([])
        else:
            if self.params.params_1.fit_model.fit_t1:
                try:
                    return kwargs["fixed_component"]
                except KeyError:
                    error_msg = "No fixed T1 component provided for segmented fitting!"
                    logger.error(error_msg)
                    raise ValueError(error_msg)
            elif self.params.params_2.fit_model.fit_t1:
                t1_position = self.params.params_2.fit_model.args.index("T1")
                return results[t1_position].copy()
            else:
                error_msg = (
                    "T1 fitting was not configured properly for segmented fitting!"
                )
                logger.error(error_msg)
                raise ValueError(error_msg)<|MERGE_RESOLUTION|>--- conflicted
+++ resolved
@@ -67,13 +67,9 @@
         f_positions = [i for i, arg in enumerate(fit_args) if arg.startswith("f")]
         fractions = results[f_positions]
 
-<<<<<<< HEAD
         if self.params.fit_model.fit_reduced or (
             hasattr(self.params.fit_model, "fit_S0") and self.params.fit_model.fit_S0
         ):
-=======
-        if self.params.fit_model.fit_reduced or self.params.fit_model.fit_S0:
->>>>>>> 285dd0b0
             s0 = np.array(1)
             fractions = np.array(fractions.tolist().append(1 - np.sum(fractions)))
             if (
@@ -86,46 +82,6 @@
             s0 = np.sum(fractions)
             fractions = fractions / s0
         return (s0, fractions)
-
-    def _get_s0(self, results: np.ndarray) -> np.ndarray:
-        """Extract S0 values from the results list."""
-        if self.params.fit_model.fit_reduced:
-            s0 = np.array(1)
-        elif hasattr(self.params.fit_model, "fit_S0") and self.params.fit_model.fit_S0:
-            fit_args = self.params.fit_model.args
-            pos = fit_args.index("S0")
-            s0 = results[pos]
-        else:
-            fractions = self._get_fractions(results)
-            s0 = np.sum(fractions)
-
-        # Take fit error into account
-        if s0 == 0:
-            s0 = 1
-        return s0
-
-    def _get_fractions(self, results: np.ndarray, **kwargs) -> np.ndarray:
-        """Returns the fractions of the diffusion components.
-
-        Args:
-            results (np.ndarray): Results of the fitting process.
-        Returns:
-            fractions (np.ndarray): Fractions of the diffusion components.
-        """
-
-        fit_args = self.params.fit_model.args
-        f_positions = [i for i, arg in enumerate(fit_args) if arg.startswith("f")]
-
-        if not f_positions and not "MONO" in self.params.model:
-            error_msg = "No fractions found in the fitting results!"
-            logger.error(error_msg)
-            raise ValueError(error_msg)
-
-        fractions = results[f_positions].tolist()
-
-        if self.params.fit_model.fit_reduced:
-            fractions.append(1 - np.sum(fractions))
-        return np.array(fractions)
 
     def _get_diffusion_values(self, results: np.ndarray, **kwargs) -> np.ndarray:
         """Extract diffusion values from the results list and add missing.
