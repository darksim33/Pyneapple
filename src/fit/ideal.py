--- conflicted
+++ resolved
@@ -46,19 +46,11 @@
         def fit(
                 idx: int,
                 signal: np.ndarray,
-<<<<<<< HEAD
                 args: np.ndarray,
                 lb: np.ndarray,
                 ub: np.ndarray,
                 b_values: np.ndarray,
                 n_components: int,
-=======
-                b_values: np.ndarray,
-                n_components: int,
-                args: np.ndarray,
-                lb: np.ndarray,
-                ub: np.ndarray,
->>>>>>> 0ebaa18d
                 max_iter: int,
                 timer: bool | None = False,
         ):
@@ -113,8 +105,8 @@
     """
 
     def __init__(
-            self,
-            params_json: Path | str = None,
+        self,
+        params_json: Path | str = None,
     ):
         self.tolerance = None
         self.dimension_steps = None
@@ -220,11 +212,7 @@
     def get_basis(self):
         return np.squeeze(self.b_values)
 
-<<<<<<< HEAD
     def get_pixel_args(self, img: np.ndarray, seg: np.ndarray, *args) -> zip:
-=======
-    def get_pixel_args(self, img: np.ndarray, seg: np.ndarray, *args) -> partial:
->>>>>>> 0ebaa18d
         # Behaves the same way as the original parent funktion with the difference that instead of Nii objects
         # np.ndarrays are passed. Also needs to pack all additional fitting parameters [x0, lb, ub]
         pixel_args = zip(
