--- conflicted
+++ resolved
@@ -161,13 +161,8 @@
 
 
 class FitParametersMessageBox(BasicMessageBox):
-<<<<<<< HEAD
-    def __init__(self, fit_params: Parameters | IVIMParams | NNLSregParams):
+    def __init__(self, fit_params: Parameters | IVIMParams | NNLSParams):
         title = "Parameter missmatch:"
-=======
-    def __init__(self, fit_params: Parameters | IVIMParams | NNLSParams):
-        title = "Parameter missmatch detected:"
->>>>>>> e32b97db
         if isinstance(fit_params, IVIMParams):
             text = (
                 "Currently IVIM parameters are loaded.\nDo you want to overwrite them?"
