import numpy as np
from pathlib import Path
from PyQt6 import QtWidgets, QtGui
from typing import Callable

from src.fit.parameters import Parameters, MonoParams, MultiExpParams, NNLSregParams


class FittingWidgets(object):
    class WidgetData:
        """
        Basic widget enhancement class. To set up different dlg Widgets in the same way.

        Attributes:
        ----------
        name: str
            Name of the Widget and text that is displayed on the dlg. : is  added separately
        current_value: int | float | np.ndarray | str
            The value the widget currently hold
        value_range: list
            Range of allowed Values
        tooltip: str
            Widget tooltip text
        value: @Property
            Can hold different types of classes to report back to main UI

        """

        def __init__(
            self,
            name: str = "",
            current_value: int | float | np.ndarray | str = 1,
            value_range: list | None = None,
            tooltip: str | None = None,
        ):
            self.name = name
            self.current_value = current_value
            self.value_range = value_range if not None else list()
            self.__value = current_value

        @property
        def value(self):
            return self.__value

        @value.setter
        def value(self, arg):
            """ """
            if type(self.current_value) == (int or float):
                arg = type(self.current_value)(arg)
            elif type(arg) == np.ndarray:
                arg = np.frombuffer(arg)
            # TODO: range implementation
            # if value < self.value_range[0] or value > self.value_range[1]:
            #     self.__value = self.default
            #     print("Value exceeded value range.")
            # else:
            #     self.__value = value
            self.__value = arg

    # noinspection PyUnusedLocal
    class EditField(WidgetData, QtWidgets.QLineEdit):
        """QLineEdit enhanced with WidgetData"""

        def __init__(
            self,
            name: str,
            current_value: int | float | np.ndarray,
            value_range: list | None,
            tooltip: str | None = None,
        ):
            FittingWidgets.WidgetData.__init__(self, name, current_value, value_range)
            QtWidgets.QLineEdit.__init__(self)
            self.setText(str(current_value))
            self.textChanged.connect(self._text_changed)
            self.setMaximumHeight(28)

        def _text_changed(self):
            self.value = self.text()

    class CheckBox(WidgetData, QtWidgets.QCheckBox):
        """QCheckbox enhanced with WidgetData"""

        def __init__(
            self,
            name: str,
            current_value: int | float | np.ndarray,
            value_range: list,
            tooltip: str | None = None,
        ):
            FittingWidgets.WidgetData.__init__(self, name, current_value, value_range)
            QtWidgets.QTextEdit.__init__(self)
            self.setText(str(current_value))
            self.stateChanged.connect(self._state_changed)

        def _state_changed(self):
            self.data.value = self.isChecked

    class ComboBox(WidgetData, QtWidgets.QComboBox):
        """QComboBox enhanced with WidgetData"""

        def __init__(
            self,
            name: str,
            current_value: str,
            value_range: list,
            tooltip: str | None = None,
        ):
            FittingWidgets.WidgetData.__init__(self, name, current_value, value_range)
            QtWidgets.QTextEdit.__init__(self)
            self.addItems(value_range)
            self.setCurrentText(current_value)
            self.currentIndexChanged.connect(self.__text_changed)

        def __text_changed(self):
            self.value = self.currentText()

    class PushButton(WidgetData, QtWidgets.QPushButton):
        """
        QPushButton enhanced with WidgetData.
        Needs an additional callback function and button text.
        """

        def __init__(
            self,
            name: str,
            current_value: np.ndarray | str,
<<<<<<< HEAD
            bttn_function: Callable = None,
            bttn_text: str | None = None,
=======
            button_function: Callable = None,
            button_text: str | None = None,
>>>>>>> 7a66380e
            tooltip: str | None = None,
        ):
            FittingWidgets.WidgetData.__init__(self, name, current_value, [])
            QtWidgets.QPushButton.__init__(self)
            self.value = current_value
            self.clicked.connect(lambda x: self.__button_clicked(button_function))
            if button_text:
                self.setText(button_text)

        def __button_clicked(self, button_function: Callable):
            self.value = button_function()


class FittingDlg(QtWidgets.QDialog):
    """
    Main witting DLG window.
    QDialog with some basic actions which are similar to all fitting methods and a dictionary containing identifiers and
    QWidget based FittingWidgets

    Attributes:
    ----------
    name: str
        Dlg name
    fitting_dict: dict
        Dictionary containing name keys and FittingWidgets.
        The name keys should align to Positions in fit_data.
        Currently only Widgets are allowed and Layouts are unsupported.

    Methods:
    ----------
    accept_button_pushed(self):
        Accept Button Method. Refreshing the fitting_dict with the newly assigned values.
    dict_to_attributes(self, fit_data: Parameters):
        Transforms dictionary entries to fit.Parameters Attributes.
        Dot indexing will be taken into account.
    """

    def __init__(self, name: str, fitting_dict: dict) -> None:
        super().__init__()
        self.run = False
        self.fitting_dict = dict()
        self.fitting_dict = fitting_dict

        # Prepare Window
        self.setWindowTitle("Fitting " + name)
        img = Path(Path(__file__).parent, "resources", "Logo.png").__str__()
        self.setWindowIcon(QtGui.QIcon(img))
        self.setSizePolicy(
            QtWidgets.QSizePolicy(
                QtWidgets.QSizePolicy.Policy.MinimumExpanding,
                QtWidgets.QSizePolicy.Policy.MinimumExpanding,
            )
        )
        self.setMinimumSize(192, 64)

        # Load main Parameter Widgets
        self.main_layout = QtWidgets.QVBoxLayout()
        self.main_grid = QtWidgets.QGridLayout()
        for idx, key in enumerate(fitting_dict):
            label = QtWidgets.QLabel(self.fitting_dict[key].name + ":")
            self.main_grid.addWidget(label, idx, 0)
            self.main_grid.addWidget(self.fitting_dict[key], idx, 1)
        self.main_layout.addLayout(self.main_grid)

        # Add accept Button
        button_layout = QtWidgets.QHBoxLayout()
        spacer = QtWidgets.QSpacerItem(
            28,
            28,
            QtWidgets.QSizePolicy.Policy.Expanding,
            QtWidgets.QSizePolicy.Policy.Expanding,
        )
        button_layout.addSpacerItem(spacer)
        self.accept_button = QtWidgets.QPushButton()
        self.accept_button.setText("Run Fitting")
        self.accept_button.setMaximumWidth(75)
        self.accept_button.setSizePolicy(
            QtWidgets.QSizePolicy.Policy.Minimum, QtWidgets.QSizePolicy.Policy.Minimum
        )
        button_layout.addWidget(self.accept_button)
        self.accept_button.clicked.connect(self.accept_button_pushed)
        self.main_layout.addLayout(button_layout)
        self.setLayout(self.main_layout)

    def accept_button_pushed(self):
        # self.output_dict = dict()
        for key in self.fitting_dict:
            self.fitting_dict[key].current_value = self.fitting_dict[key].value
        self.run = True
        self.close()

    # NOTE: Still necessary?
    # def closeEvent(self, event: QtGui.QCloseEvent) -> None:
    #     return super().closeEvent(event)

    def dict_to_attributes(self, fit_parameters: Parameters):
        # NOTE b_values and other special values have to be poped first

        for key, item in self.fitting_dict.items():
            entries = key.split(".")
            current_obj = fit_parameters
            if len(entries) > 1:
                for entry in entries[:-2]:
                    current_obj = getattr(current_obj, entry)
            setattr(current_obj, entries[-1], item.value)


class FittingDictionaries(object):
    """
    Collection of different basic fitting_dictionaries for the FittingDlg.

    Methods:
    ----------
    get_mono_dict(fit_params: MonoParams):
        Mono-exponential fitting parameters.
    get_multi_exp_dict(fit_params: MultiExpParams):
        Multiexponential fitting parameters.
    get_nnls_dict(fit_params: NNLSregParams):
        NNLS fitting parameters.
    """

    @staticmethod
<<<<<<< HEAD
    def get_mono_dict(fit_params: MonoParams):
=======
    # def get_multiExp_dict(fit_data): # When replacing mono with multi(n=1)
    def get_mono_dict(fit_data):
>>>>>>> 7a66380e
        return {
            "fit_area": FittingWidgets.ComboBox(
                "Fitting Area", "Pixel", ["Pixel", "Segmentation"]
            ),
            "max_iter": FittingWidgets.EditField(
                "Maximum Iterations",
                fit_params.max_iter,
                [0, np.power(10, 6)],
            ),
            "boundaries.x0": FittingWidgets.EditField(
                "Start Values",
                fit_params.boundaries.x0,
                None,
            ),
            "boundaries.lb": FittingWidgets.EditField(
                "Lower Boundaries",
                fit_params.boundaries.lb,
                None,
            ),
            "boundaries.ub": FittingWidgets.EditField(
                "Upper Boundaries",
                fit_params.boundaries.ub,
                None,
            ),
            "TM": FittingWidgets.EditField(
                "Mixing Time (TM)",
                fit_params.TM,
                None,
                "Set Mixing Time if you want to perform advanced fitting",
            ),
<<<<<<< HEAD
        }

    @staticmethod
    def get_multi_exp_dict(fit_params: MultiExpParams):
        return {
            "fit_area": FittingWidgets.ComboBox(
                "Fitting Area", "Pixel", ["Pixel", "Segmentation"]
            ),
            "max_iter": FittingWidgets.EditField(
                "Maximum Iterations",
                fit_params.max_iter,
                [0, np.power(10, 6)],
            ),
            "boundaries.x0": FittingWidgets.EditField(
                "Start Values",
                fit_params.boundaries.x0,
                None,
            ),
            "boundaries.lb": FittingWidgets.EditField(
                "Lower Boundaries",
                fit_params.boundaries.lb,
                None,
            ),
            "boundaries.ub": FittingWidgets.EditField(
                "Upper Boundaries",
                fit_params.boundaries.ub,
                None,
            ),
            "n_components": FittingWidgets.EditField(
                "Number of components",
                fit_params.n_components,
                [0, 10],
            ),
=======
            # "n_components": FittingWidgets.EditField(
            #     "Number of components",
            #     fit_data.fit_params.n_components,
            #     [0, 10],
            # ),
>>>>>>> 7a66380e
        }

    @staticmethod
    def get_nnls_dict(fit_params: NNLSregParams):
        return {
            "fit_area": FittingWidgets.ComboBox(
                "Fitting Area", "Pixel", ["Pixel", "Segmentation"]
            ),
            "max_iter": FittingWidgets.EditField(
                "Maximum Iterations",
                fit_params.max_iter,
                [0, np.power(10, 6)],
            ),
            "boundaries.n_bins": FittingWidgets.EditField(
                "Number of Bins",
                fit_params.boundaries.n_bins,
                [0, np.power(10, 6)],
            ),
            "boundaries.d_range": FittingWidgets.EditField(
                "Diffusion Range",
                fit_params.boundaries.d_range,
                [0, 1],
            ),
            "reg_order": FittingWidgets.ComboBox(
                "Regularisation Order", "0", ["0", "1", "2", "3", "CV"]
            ),
            "mu": FittingWidgets.EditField(
                "Regularisation Factor",
                fit_params.mu,
                [0.0, 1.0],
            ),
        }<|MERGE_RESOLUTION|>--- conflicted
+++ resolved
@@ -44,7 +44,6 @@
 
         @value.setter
         def value(self, arg):
-            """ """
             if type(self.current_value) == (int or float):
                 arg = type(self.current_value)(arg)
             elif type(arg) == np.ndarray:
@@ -124,13 +123,8 @@
             self,
             name: str,
             current_value: np.ndarray | str,
-<<<<<<< HEAD
-            bttn_function: Callable = None,
-            bttn_text: str | None = None,
-=======
             button_function: Callable = None,
             button_text: str | None = None,
->>>>>>> 7a66380e
             tooltip: str | None = None,
         ):
             FittingWidgets.WidgetData.__init__(self, name, current_value, [])
@@ -253,12 +247,8 @@
     """
 
     @staticmethod
-<<<<<<< HEAD
-    def get_mono_dict(fit_params: MonoParams):
-=======
-    # def get_multiExp_dict(fit_data): # When replacing mono with multi(n=1)
-    def get_mono_dict(fit_data):
->>>>>>> 7a66380e
+    # def get_mono_dict(fit_params: MonoParams):
+    def get_multiExp_dict(fit_params: MonoParams): # When replacing mono with multi(n=1)
         return {
             "fit_area": FittingWidgets.ComboBox(
                 "Fitting Area", "Pixel", ["Pixel", "Segmentation"]
@@ -289,47 +279,11 @@
                 None,
                 "Set Mixing Time if you want to perform advanced fitting",
             ),
-<<<<<<< HEAD
-        }
-
-    @staticmethod
-    def get_multi_exp_dict(fit_params: MultiExpParams):
-        return {
-            "fit_area": FittingWidgets.ComboBox(
-                "Fitting Area", "Pixel", ["Pixel", "Segmentation"]
-            ),
-            "max_iter": FittingWidgets.EditField(
-                "Maximum Iterations",
-                fit_params.max_iter,
-                [0, np.power(10, 6)],
-            ),
-            "boundaries.x0": FittingWidgets.EditField(
-                "Start Values",
-                fit_params.boundaries.x0,
-                None,
-            ),
-            "boundaries.lb": FittingWidgets.EditField(
-                "Lower Boundaries",
-                fit_params.boundaries.lb,
-                None,
-            ),
-            "boundaries.ub": FittingWidgets.EditField(
-                "Upper Boundaries",
-                fit_params.boundaries.ub,
-                None,
-            ),
-            "n_components": FittingWidgets.EditField(
-                "Number of components",
-                fit_params.n_components,
-                [0, 10],
-            ),
-=======
             # "n_components": FittingWidgets.EditField(
             #     "Number of components",
             #     fit_data.fit_params.n_components,
             #     [0, 10],
             # ),
->>>>>>> 7a66380e
         }
 
     @staticmethod
