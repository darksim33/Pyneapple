--- conflicted
+++ resolved
@@ -31,15 +31,9 @@
         def __init__(self):
             self.NNLS = FitData("NNLS")
             self.NNLSreg = FitData("NNLSreg")
-<<<<<<< HEAD
-            # self.NNLSregCV = FitData("NNLSregCV")
-            # self.mono = FitData("mono")
-            # self.mono_t1 = FitData("mono_t1")
-=======
             self.NNLSregCV = FitData("NNLSregCV")
             # self.mono = fitData("mono")
             # self.mono_t1 = fitData("mono_t1")
->>>>>>> 47eb80cc
 
 
 class MainWindow(QtWidgets.QMainWindow):
