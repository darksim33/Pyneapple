--- conflicted
+++ resolved
@@ -16,13 +16,8 @@
         assert mono_model.args == ["D_1", "S_0"]
 
         # Test with T1 fitting
-<<<<<<< HEAD
         mono_model_t1 = MonoExpFitModel("mono", repetition_time=20, fit_t1=True)
         assert mono_model_t1.args == ["D1", "S0", "T1"]
-=======
-        mono_model_t1 = MonoExpFitModel("mono", mixing_time=20, fit_t1=True)
-        assert mono_model_t1.args == ["D_1", "S_0", "T_1"]
->>>>>>> fc68fe1a
 
         # Test fit_reduced model
         mono_model_reduced = MonoExpFitModel("mono", fit_reduced=True)
@@ -37,13 +32,8 @@
         assert bi_model_reduced.args == ["f_1", "D_1", "D_2"]
 
         # Test with T1 fitting
-<<<<<<< HEAD
         bi_model_t1 = BiExpFitModel("bi", repetition_time=20, fit_t1=True)
         assert bi_model_t1.args == ["f1", "D1", "f2", "D2", "T1"]
-=======
-        bi_model_t1 = BiExpFitModel("bi", mixing_time=20, fit_t1=True)
-        assert bi_model_t1.args == ["f_1", "D_1", "f_2", "D_2", "T_1"]
->>>>>>> fc68fe1a
 
     def test_bi_exp_model_fit_s0_creation(self):
         # Test initialization with fit_S0=True
@@ -52,15 +42,10 @@
         assert bi_model_s0.fit_S0 is True
 
         # Test with T1 fitting
-<<<<<<< HEAD
         bi_model_s0_t1 = BiExpFitModel(
             "bi", fit_S0=True, repetition_time=20, fit_t1=True
         )
         assert bi_model_s0_t1.args == ["f1", "D1", "D2", "S0", "T1"]
-=======
-        bi_model_s0_t1 = BiExpFitModel("bi", fit_S0=True, mixing_time=20, fit_t1=True)
-        assert bi_model_s0_t1.args == ["f_1", "D_1", "D_2", "S_0", "T_1"]
->>>>>>> fc68fe1a
         assert bi_model_s0_t1.fit_S0 is True
 
         # Test with fit_reduced model (should raise ValueError)
@@ -76,13 +61,8 @@
         assert tri_model_reduced.args == ["f_1", "D_1", "f_2", "D_2", "D_3"]
 
         # Test with T1 fitting
-<<<<<<< HEAD
         tri_model_t1 = TriExpFitModel("tri", repetition_time=20, fit_t1=True)
         assert tri_model_t1.args == ["f1", "D1", "f2", "D2", "f3", "D3", "T1"]
-=======
-        tri_model_t1 = TriExpFitModel("tri", mixing_time=20, fit_t1=True)
-        assert tri_model_t1.args == ["f_1", "D_1", "f_2", "D_2", "f_3", "D_3", "T_1"]
->>>>>>> fc68fe1a
 
     def test_tri_exp_model_fit_s0_creation(self):
         # Test initialization with fit_S0=True
