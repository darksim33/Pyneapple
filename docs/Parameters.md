# The Parameter Json

By writing all relevant fitting parameters into a json file, correct fitting of the image data and storage of your
fitting parameters is ensured. Due to strong dependencies on initial fitting parameters in some of the implemented
approaches, it is strongly recommended to use a specified json file with an adapted parameter set for each model
(and image region). The json file can contain the following basic fitting parameters:

| name             | description                                | value                                                              |
| :--------------- | :----------------------------------------- | :----------------------------------------------------------------- |
| ```Class```      | corresponding parameter class              | "IVIMParams",  "IVIMSegmentedParams", "NNLSParams", "NNLSCVParams" |
| ```model```      | fitting model used                         | "monoexp", "biexp", "biexp_red", ... "nnls"                        |
| ```fit_type```   | fitting approach used                      | "single", "multi", "gpu"                                           |
| ```b-values```   | used for imaging                           | list of ints                                                       |
| ```max_iter```   | maximum iterations                         | int                                                                |
| ```n_pools```    | number of pools (CPUs) for multi-threading | int                                                                |
| ```boundaries``` | model specific fitting boundaries          | dict                                                               |

## Model Specific parameters

Every model has some specific parameters including the boundaries. 

### IVIM

#### Boundaries
The boundaries value ist a dictionary holding sub dictionaries for each component. For IVIM there are generally two options. Ether the *S0* signal is fitted within the fractions of the components or the
decays are scale using *S/S0* (*red* fitting) and relativ fractions are calculated. For the later case the "fastest" component is always calculated from the others and thereby dropped from the calculation. 

Example for reduced bi-exponential:
``` json
"boundaries": {
    "D": {
      "slow": [...],
      "fast": [...]
    },
    "f": {
      "slow": [...]
    }
  }
```

#### Segmented Fitting
For the segmented fitting an additional *options* section is added containing a dictionary. 
Some exemplary parameter files can be found [here](./tests/.data/fitting).

| name               | description                                                | type       |
| ------------------ | ---------------------------------------------------------- | ---------- |
| "fixed_component"  | Name of component to fix                                   | str        |
| "fixed_t1"         | whether T1 should be calculated in the first step          | bool       |
| "reduced_b_values" | can be *false* or a list of *b_values* for initial fitting | bool, list |

<<<<<<< HEAD
=======
| variable   | assignment                                   |
|------------|----------------------------------------------|
| `d`        | diffusion coefficients                       |
| `f`        | volume fractions                             |
| `b_values` | b-values                                     |
| `S0`       | Signal at b = 0                              |
| `d_range`  | diffusion fitting range                      |
| `bins`     | log spaced values inside `d_range`           |
| `n_bins`   | number of `bins`                             |
| `x0`       | starting values for NLLS                     |
| `spectrum` | spectrum                                     |
| `img`      | MRI image                                    |
| `seg`      | segmentation/ROI of `img`                    |
| `model`    | one of the following: NLLS, IDEAL, NNLS, ... |
| `n_pools`  | number of cpu kernels for multi-processing   |

>>>>>>> 53e6a79a
### NNLS

Since the NNLS method takes a different approach in calculating the underlying diffusion parameters a different set of boundaries and additional parameters is needed.

Boundaries:

| name      | description                                  | type               |     |
| --------- | -------------------------------------------- | ------------------ | --- |
| "d_range" | diffusion value range for NNLS fitting       | list(float, float) |     |
| "n_bins"  | number of exponential terms used for fitting | int                |     |

Additionally, regularization order (*reg_order*) and factor (*mu*) are needed. The first can ether be 0 for no regularization, 1-3 for different orders or "CV" for cross validation. 

___<|MERGE_RESOLUTION|>--- conflicted
+++ resolved
@@ -48,25 +48,7 @@
 | "fixed_t1"         | whether T1 should be calculated in the first step          | bool       |
 | "reduced_b_values" | can be *false* or a list of *b_values* for initial fitting | bool, list |
 
-<<<<<<< HEAD
-=======
-| variable   | assignment                                   |
-|------------|----------------------------------------------|
-| `d`        | diffusion coefficients                       |
-| `f`        | volume fractions                             |
-| `b_values` | b-values                                     |
-| `S0`       | Signal at b = 0                              |
-| `d_range`  | diffusion fitting range                      |
-| `bins`     | log spaced values inside `d_range`           |
-| `n_bins`   | number of `bins`                             |
-| `x0`       | starting values for NLLS                     |
-| `spectrum` | spectrum                                     |
-| `img`      | MRI image                                    |
-| `seg`      | segmentation/ROI of `img`                    |
-| `model`    | one of the following: NLLS, IDEAL, NNLS, ... |
-| `n_pools`  | number of cpu kernels for multi-processing   |
 
->>>>>>> 53e6a79a
 ### NNLS
 
 Since the NNLS method takes a different approach in calculating the underlying diffusion parameters a different set of boundaries and additional parameters is needed.
