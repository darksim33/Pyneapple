# The Parameter Json

By writing all relevant fitting parameters into a json file, correct fitting of the image data and storage of your
fitting parameters is ensured. Due to strong dependencies on initial fitting parameters in some of the implemented
approaches, it is strongly recommended to use a specified json file with an adapted parameter set for each model
(and image region). The json file can contain the following basic fitting parameters:

| name             | description                                | value                                                              |
| :--------------- | :----------------------------------------- | :----------------------------------------------------------------- |
| ```Class```      | corresponding parameter class              | "IVIMParams",  "IVIMSegmentedParams", "NNLSParams", "NNLSCVParams" |
| ```model```      | fitting model used                         | "monoexp", "biexp", "biexp_red", ... "nnls"                        |
| ```fit_type```   | fitting approach used                      | "single", "multi", "gpu"                                           |
| ```b-values```   | used for imaging                           | list of ints                                                       |
| ```max_iter```   | maximum iterations                         | int                                                                |
| ```n_pools```    | number of pools (CPUs) for multi-threading | int                                                                |
| ```boundaries``` | model specific fitting boundaries          | dict                                                               |

## Model Specific parameters

Every model has some specific parameters including the boundaries. 

### IVIM

#### Boundaries
The boundaries value ist a dictionary holding sub dictionaries for each component. For IVIM there are generally two options. Ether the *S0* signal is fitted within the fractions of the components or the
decays are scale using *S/S0* (*red* fitting) and relativ fractions are calculated. For the later case the "fastest" component is always calculated from the others and thereby dropped from the calculation. 

Example for reduced bi-exponential:
``` json
"boundaries": {
    "D": {
      "slow": [...],
      "fast": [...]
    },
    "f": {
      "slow": [...]
    }
  }
```

#### Segmented Fitting
For the segmented fitting an additional *options* section is added containing a dictionary. 
Some exemplary parameter files can be found [here](./tests/.data/fitting).

| name               | description                                                | type       |
| ------------------ | ---------------------------------------------------------- | ---------- |
| "fixed_component"  | Name of component to fix                                   | str        |
| "fixed_t1"         | whether T1 should be calculated in the first step          | bool       |
| "reduced_b_values" | can be *false* or a list of *b_values* for initial fitting | bool, list |


### NNLS

Since the NNLS method takes a different approach in calculating the underlying diffusion parameters a different set of boundaries and additional parameters is needed.

Boundaries:

| name      | description                                  | type               |     |
| --------- | -------------------------------------------- | ------------------ | --- |
| "d_range" | diffusion value range for NNLS fitting       | list(float, float) |     |
| "n_bins"  | number of exponential terms used for fitting | int                |     |
<<<<<<< HEAD

=======
>>>>>>> b945e48b
Additionally, regularization order (*reg_order*) and factor (*mu*) are needed. The first can ether be 0 for no regularization, 1-3 for different orders or "CV" for cross validation. 

___<|MERGE_RESOLUTION|>--- conflicted
+++ resolved
@@ -48,7 +48,6 @@
 | "fixed_t1"         | whether T1 should be calculated in the first step          | bool       |
 | "reduced_b_values" | can be *false* or a list of *b_values* for initial fitting | bool, list |
 
-
 ### NNLS
 
 Since the NNLS method takes a different approach in calculating the underlying diffusion parameters a different set of boundaries and additional parameters is needed.
@@ -59,10 +58,7 @@
 | --------- | -------------------------------------------- | ------------------ | --- |
 | "d_range" | diffusion value range for NNLS fitting       | list(float, float) |     |
 | "n_bins"  | number of exponential terms used for fitting | int                |     |
-<<<<<<< HEAD
 
-=======
->>>>>>> b945e48b
 Additionally, regularization order (*reg_order*) and factor (*mu*) are needed. The first can ether be 0 for no regularization, 1-3 for different orders or "CV" for cross validation. 
 
 ___